--- conflicted
+++ resolved
@@ -450,9 +450,5 @@
         rtnData = rtnData.sort_values(by=['Fragment'], axis=0, ascending=True)
         rtnData.to_csv(str(cwd) + '/Processed Data/'+ csvOutputPath, index = False, header=True)
     
-<<<<<<< HEAD
-    return rtnMeans
-=======
     return rtnMeans, rtnMergedDict
 
->>>>>>> 6a0c5b4a
